//
//  Configuration.swift
//  SwiftLint
//
//  Created by JP Simard on 2015-08-23.
//  Copyright (c) 2015 Realm. All rights reserved.
//

import Foundation
import SourceKittenFramework

private let fileManager = FileManager.default

private enum ConfigurationKey: String {
    case DisabledRules = "disabled_rules"
    case EnabledRules = "enabled_rules" // deprecated in favor of OptInRules
    case Excluded = "excluded"
    case Included = "included"
    case OptInRules = "opt_in_rules"
    case Reporter = "reporter"
    case UseNestedConfigs = "use_nested_configs" // deprecated
    case WhitelistRules = "whitelist_rules"
    case WarningThreshold = "warning_threshold"
}

public struct Configuration: Equatable {
    public static let fileName = ".swiftlint.yml"
    public let included: [String]             // included
    public let excluded: [String]             // excluded
    public let reporter: String               // reporter (xcode, json, csv, checkstyle)
    public var warningThreshold: Int?         // warning threshold
    public let rules: [Rule]
    public var rootPath: String?              // the root path to search for nested configurations
    public var configurationPath: String?     // if successfully loaded from a path

    public init?(disabledRules: [String] = [],
                 optInRules: [String] = [],
                 whitelistRules: [String] = [],
                 included: [String] = [],
                 excluded: [String] = [],
                 warningThreshold: Int? = nil,
                 reporter: String = XcodeReporter.identifier,
                 configuredRules: [Rule] = masterRuleList.configuredRules(with: [:])) {
        self.included = included
        self.excluded = excluded
        self.reporter = reporter

        // Validate that all rule identifiers map to a defined rule
        let validRuleIdentifiers = configuredRules.map {
            type(of: $0).description.identifier
        }

        let validDisabledRules = disabledRules.filter({ validRuleIdentifiers.contains($0) })
        let invalidRules = disabledRules.filter({ !validRuleIdentifiers.contains($0) })
        if !invalidRules.isEmpty {
            for invalidRule in invalidRules {
                queuedPrintError(
                    "configuration error: '\(invalidRule)' is not a valid rule identifier"
                )
            }
            let listOfValidRuleIdentifiers = validRuleIdentifiers.joined(separator: "\n")
            queuedPrintError("Valid rule identifiers:\n\(listOfValidRuleIdentifiers)")
        }

        // Validate that rule identifiers aren't listed multiple times
        if Set(validDisabledRules).count != validDisabledRules.count {
            let duplicateRules = validDisabledRules.reduce([String: Int]()) { accu, element in
                var accu = accu
                accu[element] = (accu[element] ?? 0) + 1
                return accu
            }.filter { $0.1 > 1 }
            queuedPrintError(duplicateRules.map { rule in
                "configuration error: '\(rule.0)' is listed \(rule.1) times"
            }.joined(separator: "\n"))
            return nil
        }

        // set the config threshold to the threshold provided in the config file
        self.warningThreshold = warningThreshold

        // white_list rules take precendence over all else.
        if !whitelistRules.isEmpty {
            if !disabledRules.isEmpty || !optInRules.isEmpty {
                queuedPrintError("'\(ConfigurationKey.DisabledRules.rawValue)' or " +
                    "'\(ConfigurationKey.OptInRules.rawValue)' cannot be used in combination " +
                    "with '\(ConfigurationKey.WhitelistRules.rawValue)'")
                return nil
            }

            rules = configuredRules.filter { rule in
                return whitelistRules.contains(type(of: rule).description.identifier)
            }
        } else {
            rules = configuredRules.filter { rule in
                let id = type(of: rule).description.identifier
                if validDisabledRules.contains(id) { return false }
                return optInRules.contains(id) || !(rule is OptInRule)
            }
        }
    }

    public init?(dict: [String: Any]) {
        // Deprecation warning for "enabled_rules"
        if dict[ConfigurationKey.EnabledRules.rawValue] != nil {
            queuedPrintError("'\(ConfigurationKey.EnabledRules.rawValue)' has been renamed to " +
                "'\(ConfigurationKey.OptInRules.rawValue)' and will be completely removed in a " +
                "future release.")
        }

        // Deprecation warning for "use_nested_configs"
        if dict[ConfigurationKey.UseNestedConfigs.rawValue] != nil {
            queuedPrintError("Support for '\(ConfigurationKey.UseNestedConfigs.rawValue)' has " +
                "been deprecated and its value is now ignored. Nested configuration files are " +
                "now always considered.")
        }

        func defaultStringArray(_ object: Any?) -> [String] {
            return [String].arrayOf(object) ?? []
        }

        // Use either new 'opt_in_rules' or deprecated 'enabled_rules' for now.
        let optInRules = defaultStringArray(
            dict[ConfigurationKey.OptInRules.rawValue] ??
                dict[ConfigurationKey.EnabledRules.rawValue]
        )

        // Log an error when supplying invalid keys in the configuration dictionary
        let validKeys = [
            ConfigurationKey.DisabledRules,
            .EnabledRules,
            .Excluded,
            .Included,
            .OptInRules,
            .Reporter,
            .UseNestedConfigs,
            .WarningThreshold,
            .WhitelistRules
        ].map({ $0.rawValue }) + masterRuleList.list.keys

        let invalidKeys = Set(dict.keys).subtracting(validKeys)
        if !invalidKeys.isEmpty {
            queuedPrintError("Configuration contains invalid keys:\n\(invalidKeys)")
        }

        self.init(
            disabledRules: defaultStringArray(dict[ConfigurationKey.DisabledRules.rawValue]),
            optInRules: optInRules,
            whitelistRules: defaultStringArray(dict[ConfigurationKey.WhitelistRules.rawValue]),
            included: defaultStringArray(dict[ConfigurationKey.Included.rawValue]),
            excluded: defaultStringArray(dict[ConfigurationKey.Excluded.rawValue]),
            warningThreshold: dict[ConfigurationKey.WarningThreshold.rawValue] as? Int,
            reporter: dict[ConfigurationKey.Reporter.rawValue] as? String ??
                XcodeReporter.identifier,
            configuredRules: masterRuleList.configuredRules(with: dict)
        )
    }

    public init(path: String = Configuration.fileName, rootPath: String? = nil,
                optional: Bool = true, quiet: Bool = false) {
        let fullPath = (path as NSString).absolutePathRepresentation()
        let fail = { (msg: String) in
            fatalError("Could not read configuration file at path '\(fullPath)': \(msg)")
        }
        if path.isEmpty || !FileManager.default.fileExists(atPath: fullPath) {
            if !optional { fail("File not found.") }
            self.init()!
            self.rootPath = rootPath
            return
        }
        do {
            let yamlContents = try NSString(contentsOfFile: fullPath,
                                            encoding: String.Encoding.utf8.rawValue) as String
            let dict = try YamlParser.parse(yamlContents)
            if !quiet {
                queuedPrintError("Loading configuration from '\(path)'")
            }
            self.init(dict: dict)!
            configurationPath = fullPath
            self.rootPath = rootPath
            return
        } catch YamlParserError.yamlParsing(let message) {
            fail("Error parsing YAML: \(message)")
        } catch {
            fail("\(error)")
        }
        self.init()!
    }

<<<<<<< HEAD
    public func lintablePathsForPath(_ path: String,
                                     fileManager: FileManager = fileManager) -> [String] {
=======
    public func lintablePathsForPath(path: String,
                                     fileManager: NSFileManager = fileManager) -> [String] {
        // If path is a Swift file, skip filtering with excluded/included paths
        if (path as NSString).isSwiftFile() {
            return [path]
        }
>>>>>>> 20870e7a
        let pathsForPath = included.isEmpty ? fileManager.filesToLintAtPath(path) : []
        let excludedPaths = excluded.flatMap {
            fileManager.filesToLintAtPath($0, rootDirectory: self.rootPath)
        }
        let includedPaths = included.flatMap {
            fileManager.filesToLintAtPath($0, rootDirectory: self.rootPath)
        }
        return (pathsForPath + includedPaths).filter({ !excludedPaths.contains($0) })
    }

    public func lintableFilesForPath(_ path: String) -> [File] {
        return lintablePathsForPath(path).flatMap { File(path: $0) }
    }

    public func configurationForFile(_ file: File) -> Configuration {
        if let containingDir = (file.path as NSString?)?.deletingLastPathComponent {
            return configurationForPath(containingDir)
        }
        return self
    }
}

// MARK: - Nested Configurations Extension

extension Configuration {
    fileprivate func configurationForPath(_ path: String) -> Configuration {
        let path = path as NSString
        let configurationSearchPath = path.appendingPathComponent(Configuration.fileName)

        // If a configuration exists and it isn't us, load and merge the gurations
        if configurationSearchPath != configurationPath &&
            FileManager.default.fileExists(atPath: configurationSearchPath) {
            return merge(Configuration(path: configurationSearchPath, rootPath: rootPath,
                optional: false, quiet: true))
        }

        // If we are not at the root path, continue down the tree
        if path as String != rootPath && path != "/" {
            return configurationForPath(path.deletingLastPathComponent)
        }

        // If nothing else, return self
        return self
    }

    // Currently merge simply overrides the current configuration with the new configuration.
    // This requires that all configuration files be fully specified. In the future this should be
    // improved to do a more intelligent merge allowing for partial nested configurations.
    internal func merge(_ configuration: Configuration) -> Configuration {
        return configuration
    }
}

// Mark - == Implementation

public func == (lhs: Configuration, rhs: Configuration) -> Bool {
    return (lhs.excluded == rhs.excluded) &&
           (lhs.included == rhs.included) &&
           (lhs.reporter == rhs.reporter) &&
           (lhs.configurationPath == rhs.configurationPath) &&
           (lhs.rootPath == lhs.rootPath) &&
           (lhs.rules == rhs.rules)
}<|MERGE_RESOLUTION|>--- conflicted
+++ resolved
@@ -186,17 +186,12 @@
         self.init()!
     }
 
-<<<<<<< HEAD
     public func lintablePathsForPath(_ path: String,
                                      fileManager: FileManager = fileManager) -> [String] {
-=======
-    public func lintablePathsForPath(path: String,
-                                     fileManager: NSFileManager = fileManager) -> [String] {
         // If path is a Swift file, skip filtering with excluded/included paths
         if (path as NSString).isSwiftFile() {
             return [path]
         }
->>>>>>> 20870e7a
         let pathsForPath = included.isEmpty ? fileManager.filesToLintAtPath(path) : []
         let excludedPaths = excluded.flatMap {
             fileManager.filesToLintAtPath($0, rootDirectory: self.rootPath)
